# Run-On-Arch GitHub Action

[![](https://github.com/uraimo/run-on-arch-action/workflows/test/badge.svg)](https://github.com/uraimo/run-on-arch-action)

A GitHub Action that executes commands on non-x86 CPU architecture (armv6, armv7, aarch64, s390x, ppc64le) via QEMU.

## Usage

This action requires three input parameters:

* `arch`: CPU architecture: `armv6`, `armv7`, `aarch64`, `riscv64`, `s390x`, or `ppc64le`. See [Supported Platforms](#supported-platforms) for the full matrix.
* `distro`: Linux distribution name: `ubuntu22.04`,`ubuntu20.04`, `bookworm`,`bullseye`, `buster`, `stretch`,  `fedora_latest`, `alpine_latest` or `archarm_latest`. See [Supported Platforms](#supported-platforms) for the full matrix.
* `run`: Shell commands to execute in the container.

The action also accepts some optional input parameters:

* `githubToken`: Your GitHub token, used for caching Docker images in your project's public package registry. Usually this would just be `${{ github.token }}`. This speeds up subsequent builds and is highly recommended.
* `env`: Environment variables to propagate to the container. YAML, but must begin with a `|` character. These variables will be available in both run and setup.
* `shell`: The shell to run commands with in the container. Default: `/bin/sh` on Alpine, `/bin/bash` for other distros.
* `dockerRunArgs`: Additional arguments to pass to `docker run`, such as volume mappings. See [`docker run` documentation](https://docs.docker.com/engine/reference/commandline/run).
* `setup`: Shell commands to execute on the host before running the container, such as creating directories for volume mappings.
* `install`: Shell commands to execute in the container as part of `docker build`, such as installing dependencies. This speeds up subsequent builds if `githubToken` is also used, but note that the image layer will be publicly available in your projects GitHub Package Registry, so make sure the resulting image does not have any secrets cached in logs or state.
* `base_image`: Specify a custom base image, such as [busybox](https://hub.docker.com/_/busybox), `arch` and `distro` should be set to `none` in this case. This will allow you to chose direcly the image that will be used in the *FROM* clause of the internal docker container without needing to create a Dockerfile.arch.distro for a specific arch/distro pair. For more detials, see [PR #103](https://github.com/uraimo/run-on-arch-action/pull/103#issuecomment-1363810049). Known limitation: Only one base_image configuration for each workflow if you use GitHub images caching.

### Basic example

A basic example that sets an output variable for use in subsequent steps:

```yaml
on: [push, pull_request]

jobs:
  armv7_job:
    # The host should always be Linux
    runs-on: ubuntu-22.04
<<<<<<< HEAD
    name: Build on ubuntu-18.04 armv7
=======
    name: Build on ubuntu-22.04 armv7
>>>>>>> acec0faf
    steps:
      - uses: actions/checkout@v4
      - uses: uraimo/run-on-arch-action@v2
        name: Run commands
        id: runcmd
        with:
          arch: armv7
          distro: ubuntu22.04

          # Not required, but speeds up builds by storing container images in
          # a GitHub package registry.
          githubToken: ${{ github.token }}

          # Set an output parameter `uname` for use in subsequent steps
          run: |
            uname -a
            echo ::set-output name=uname::$(uname -a)

      - name: Get the output
        # Echo the `uname` output parameter from the `runcmd` step
        run: |
          echo "The uname output was ${{ steps.runcmd.outputs.uname }}"
```

### Advanced example

This shows how to use a matrix to produce platform-specific artifacts, and includes example values for the optional input parameters `setup`, `shell`, `env`, and `dockerRunArgs`.

```yaml
on: [push, pull_request]

jobs:
  build_job:
    # The host should always be linux
    runs-on: ubuntu-22.04
    name: Build on ${{ matrix.distro }} ${{ matrix.arch }}

    # Run steps on a matrix of 4 arch/distro combinations
    strategy:
      matrix:
        include:
          - arch: aarch64
            distro: ubuntu22.04
          - arch: aarch64
            distro: bullseye
          - arch: ppc64le
            distro: alpine_latest
          - arch: none
            distro: none
            base_image: riscv64/busybox
    steps:
      - uses: actions/checkout@v4
      - uses: uraimo/run-on-arch-action@v2
        name: Build artifact
        id: build
        with:
          arch: ${{ matrix.arch }}
          distro: ${{ matrix.distro }}

          # Not required, but speeds up builds
          githubToken: ${{ github.token }}

          # Create an artifacts directory
          setup: |
            mkdir -p "${PWD}/artifacts"

          # Mount the artifacts directory as /artifacts in the container
          dockerRunArgs: |
            --volume "${PWD}/artifacts:/artifacts"

          # Pass some environment variables to the container
          env: | # YAML, but pipe character is necessary
            artifact_name: git-${{ matrix.distro }}_${{ matrix.arch }}

          # The shell to run commands with in the container
          shell: /bin/sh

          # Install some dependencies in the container. This speeds up builds if
          # you are also using githubToken. Any dependencies installed here will
          # be part of the container image that gets cached, so subsequent
          # builds don't have to re-install them. The image layer is cached
          # publicly in your project's package repository, so it is vital that
          # no secrets are present in the container state or logs.
          install: |
            case "${{ matrix.distro }}" in
              ubuntu*|jessie|stretch|buster|bullseye)
                apt-get update -q -y
                apt-get install -q -y git
                ;;
              fedora*)
                dnf -y update
                dnf -y install git which
                ;;
              alpine*)
                apk update
                apk add git
                ;;
            esac

          # Produce a binary artifact and place it in the mounted volume
          run: |
            cp $(which git) "/artifacts/${artifact_name}"
            echo "Produced artifact at /artifacts/${artifact_name}"

      - name: Show the artifact
        # Items placed in /artifacts in the container will be in
        # ${PWD}/artifacts on the host.
        run: |
          ls -al "${PWD}/artifacts"
```

## Supported Platforms

This table details the valid `arch`/`distro` combinations:


| arch     | distro     |
| -------- | ---------- |
| armv6    | stretch, buster, bullseye, bookworm, alpine_latest |
| armv7    | stretch, buster, bullseye, bookworm, ubuntu20.04, ubuntu22.04, ubuntu_latest, ubuntu_rolling, ubuntu_devel, fedora_latest, alpine_latest, archarm_latest |
| aarch64  | stretch, buster, bullseye, bookworm, ubuntu20.04, ubuntu22.04, ubuntu_latest, ubuntu_rolling, ubuntu_devel, fedora_latest, alpine_latest, archarm_latest |
| riscv64  | ubuntu20.04, ubuntu22.04, ubuntu_latest, ubuntu_rolling, ubuntu_devel, alpine_edge |
| s390x    | stretch, buster, bullseye, bookworm, ubuntu20.04, ubuntu22.04, ubuntu_latest, ubuntu_rolling, ubuntu_devel, alpine_latest |
| ppc64le  | stretch, buster, bullseye, bookworm, ubuntu20.04, ubuntu22.04, ubuntu_latest, ubuntu_rolling, ubuntu_devel, alpine_latest |


Using an invalid `arch`/`distro` combination will fail.

## Architecture emulation

This project makes use of an additional QEMU container to be able to emulate via software architectures like ARM, s390x, ppc64le, etc... that are not natively supported by GitHub. You should keep this into consideration when reasoning about the expected running time of your jobs, there will be a visible impact on performance when compared to a job executed on a vanilla runner.

## Contributing

New distros and archs can be added simply by creating a Dockerfile named `Dockerfile.{arch}.{distro}` (that targets an image for the desired combination) in the [Dockerfiles](https://github.com/uraimo/run-on-arch-action/blob/master/Dockerfiles) directory. Pull requests welcome!

## Authors

[Umberto Raimondi](https://github.com/uraimo)

[Elijah Shaw-Rutschman](https://github.com/elijahr)

And many other [contributors](https://github.com/uraimo/run-on-arch-action/graphs/contributors).

## License

This project is licensed under the [BSD 3-Clause License](https://github.com/uraimo/run-on-arch-action/blob/master/LICENSE).<|MERGE_RESOLUTION|>--- conflicted
+++ resolved
@@ -33,11 +33,7 @@
   armv7_job:
     # The host should always be Linux
     runs-on: ubuntu-22.04
-<<<<<<< HEAD
-    name: Build on ubuntu-18.04 armv7
-=======
     name: Build on ubuntu-22.04 armv7
->>>>>>> acec0faf
     steps:
       - uses: actions/checkout@v4
       - uses: uraimo/run-on-arch-action@v2
